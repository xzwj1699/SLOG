#include "workload/basic.h"

#include <fcntl.h>
#include <glog/logging.h>

#include <algorithm>
#include <iomanip>
#include <random>
#include <sstream>
#include <unordered_set>

#include "common/offline_data_reader.h"
#include "common/proto_utils.h"
#include "proto/offline_data.pb.h"

using std::bernoulli_distribution;
using std::iota;
using std::sample;
using std::unordered_set;

namespace slog {
namespace {

// Percentage of multi-home transactions
constexpr char MH_PCT[] = "mh";
// Max number of regions selected as homes in a multi-home transaction
constexpr char MH_HOMES[] = "mh_homes";
// Zipf coefficient for selecting regions to access in a txn. Must be non-negative.
// The lower this is, the more uniform the regions are selected
constexpr char MH_ZIPF[] = "mh_zipf";
// Percentage of multi-partition transactions
constexpr char MP_PCT[] = "mp";
// Max number of partitions selected as parts of a multi-partition transaction
constexpr char MP_PARTS[] = "mp_parts";
// Number of hot keys per partition. The actual number of
// hot keys won't match exactly the specified number but will be close.
// Precisely, it will be:
//        floor(hot / num_replicas) * num_replicas
constexpr char HOT[] = "hot";
// Number of records in a transaction
constexpr char RECORDS[] = "records";
// Number of hot records in a transaction
constexpr char HOT_RECORDS[] = "hot_records";
// Number of write records in a transaction
constexpr char WRITES[] = "writes";
// Size of a written value in bytes
constexpr char VALUE_SIZE[] = "value_size";
// If set to 1, a SH txn will always be sent to the nearest
// region, a MH txn will always have a part that touches the nearest region
constexpr char NEAREST[] = "nearest";
// Partition that is used in a single-partition transaction.
// Use a negative number to select a random partition for
// each transaction
constexpr char SP_PARTITION[] = "sp_partition";
// Home that is used in a single-home transaction.
// The NEAREST parameter is ignored if this is positive
constexpr char SH_HOME[] = "sh_home";
// Overlap ratio for special case, defined as percentile of common area access
constexpr char OVERLAP[] = "overlap_ratio";
<<<<<<< HEAD
// Access pattern cooperate with data placement
constexpr char ACCESS_COOP[] = "access_coop";
=======
// Remote key access possibility in x / 1000
constexpr char REMOTE_RATIO[] = "remote_ratio";
// Migration range, maybe be only suitable for two-node experiment
constexpr char MIGRATION_RANGR[] = "migration_range";

template <typename T, typename G>
T SampleOnce(G& g, const std::vector<T>& source) {
  CHECK(!source.empty());
  size_t i = std::uniform_int_distribution<size_t>(0, source.size() - 1)(g);
  return source[i];
}
>>>>>>> 5418c685

const RawParamMap DEFAULT_PARAMS = {{MH_PCT, "0"},   {MH_HOMES, "2"},    {MH_ZIPF, "0"},  {MP_PCT, "0"},
                                    {MP_PARTS, "2"}, {HOT, "0"},         {RECORDS, "10"}, {HOT_RECORDS, "0"},
                                    {WRITES, "10"},  {VALUE_SIZE, "50"}, {NEAREST, "1"},  {SP_PARTITION, "-1"},
<<<<<<< HEAD
                                    {SH_HOME, "-1"}, {OVERLAP, "-1"}, {ACCESS_COOP, "true"}};
=======
                                    {SH_HOME, "-1"}, {OVERLAP, "-1"},    {REMOTE_RATIO, "-1"}, {MIGRATION_RANGR, "0"}};
>>>>>>> 5418c685

}  // namespace

BasicWorkload::BasicWorkload(const ConfigurationPtr& config, uint32_t region, const string& data_dir,
                             const string& params_str, const uint32_t seed, const RawParamMap& extra_default_params)
    : Workload(MergeParams(extra_default_params, DEFAULT_PARAMS), params_str),
      config_(config),
      local_region_(region),
      distance_ranking_(config->distance_ranking_from(region)),
      zipf_coef_(params_.GetInt32(MH_ZIPF)),
      partition_to_key_lists_(config->num_partitions()),
      rg_(seed),
      rnd_str_(seed),
      client_txn_id_counter_(0) {
  name_ = "basic";
  auto num_replicas = config->num_replicas();
  auto num_partitions = config->num_partitions();
  auto hot_keys_per_list = std::max(1U, params_.GetUInt32(HOT) / num_replicas);
  const auto& proto_config = config->proto_config();
  for (uint32_t part = 0; part < num_partitions; part++) {
    for (uint32_t rep = 0; rep < num_replicas; rep++) {
      // Initialize hot keys limit for each key list. When keys are added to a list,
      // the first keys are considered hot keys until this limit is reached and any new
      // keys from there are cold keys.
      switch (proto_config.partitioning_case()) {
        case internal::Configuration::kSimplePartitioning: {
          partition_to_key_lists_[part].emplace_back(config, part, rep, hot_keys_per_list);
          break;
        }
        case internal::Configuration::kHashPartitioning: {
          partition_to_key_lists_[part].emplace_back(hot_keys_per_list);
          break;
        }
        default:
          LOG(FATAL) << "Invalid partioning mode: "
                     << CASE_NAME(proto_config.partitioning_case(), internal::Configuration);
      }
    }
  }

  if (distance_ranking_.empty()) {
    for (size_t i = 0; i < num_replicas; i++) {
      if (i != local_region_) {
        distance_ranking_.push_back(i);
      }
    }
    if (zipf_coef_ > 0) {
      LOG(WARNING) << "Distance ranking is not provided. MH_ZIPF is reset to 0.";
      zipf_coef_ = 0;
    }
  }

  CHECK_EQ(distance_ranking_.size(), num_replicas - 1) << "Distance ranking size must match the number of regions";

  if (!params_.GetInt32(NEAREST)) {
    distance_ranking_.insert(distance_ranking_.begin(), local_region_);
  }

  if (proto_config.partitioning_case() == internal::Configuration::kHashPartitioning) {
    // Load and index the initial data from file if simple partitioning is not used
    for (uint32_t partition = 0; partition < num_partitions; partition++) {
      auto data_file = data_dir + "/" + std::to_string(partition) + ".dat";
      auto fd = open(data_file.c_str(), O_RDONLY);
      if (fd < 0) {
        LOG(FATAL) << "Error while loading \"" << data_file << "\": " << strerror(errno);
      }

      OfflineDataReader reader(fd);
      LOG(INFO) << "Loading " << reader.GetNumDatums() << " datums from " << data_file;
      while (reader.HasNextDatum()) {
        auto datum = reader.GetNextDatum();
        CHECK_LT(datum.master(), num_replicas) << "Master number exceeds number of replicas";

        partition_to_key_lists_[partition][datum.master()].AddKey(datum.key());
      }
      close(fd);
    }
  }
}

std::pair<Transaction*, TransactionProfile> BasicWorkload::NextTransaction() {
  TransactionProfile pro;

  pro.client_txn_id = client_txn_id_counter_;

  // Decide if this is a multi-partition txn or not
  auto num_partitions = config_->num_partitions();
  auto multi_partition_pct = params_.GetDouble(MP_PCT);
  bernoulli_distribution is_mp(multi_partition_pct / 100);
  pro.is_multi_partition = is_mp(rg_);

  auto access_coop = params_.GetBool(ACCESS_COOP);

  // Select a number of partitions to choose from for each record
  vector<uint32_t> selected_partitions;
  if (pro.is_multi_partition) {
    CHECK_GE(num_partitions, 2) << "There must be at least 2 partitions for MP txns";
    selected_partitions.resize(num_partitions);
    iota(selected_partitions.begin(), selected_partitions.end(), 0);
    shuffle(selected_partitions.begin(), selected_partitions.end(), rg_);
    auto max_num_partitions = std::min(num_partitions, params_.GetUInt32(MP_PARTS));
    CHECK_GE(max_num_partitions, 2) << "At least 2 partitions must be selected for MP txns";
    std::uniform_int_distribution num_partitions(2U, max_num_partitions);
    selected_partitions.resize(num_partitions(rg_));
  } else {
    auto sp_partition = params_.GetInt32(SP_PARTITION);
    if (sp_partition < 0) {
      std::uniform_int_distribution<uint32_t> dis(0, num_partitions - 1);
      selected_partitions.push_back(dis(rg_));
    } else {
      CHECK_LT(static_cast<uint32_t>(sp_partition), num_partitions)
          << "Selected single-partition partition does not exist";
      selected_partitions.push_back(sp_partition);
    }
  }

  // Decide if this is a multi-home txn or not
  auto num_replicas = config_->num_replicas();
  auto multi_home_pct = params_.GetDouble(MH_PCT);
  bernoulli_distribution is_mh(multi_home_pct / 100);
  pro.is_multi_home = is_mh(rg_);

  bool is_overlap_mode = params_.GetInt32(OVERLAP) >= 0;
  bool local_access = true;
  auto overlap_ratio = params_.GetInt32(OVERLAP);

<<<<<<< HEAD
  auto writes = params_.GetUInt32(WRITES);
  auto hot_records = params_.GetUInt32(HOT_RECORDS);
  auto records = params_.GetUInt32(RECORDS);
  auto value_size = params_.GetUInt32(VALUE_SIZE);
=======
  bool is_remote_ratio_mode = params_.GetInt32(REMOTE_RATIO) >= 0;
  auto remote_ratio = params_.GetInt32(REMOTE_RATIO);

  bool is_migration_mode = params_.GetInt32(MIGRATION_RANGR) != 0;
  auto migration_range = params_.GetInt32(MIGRATION_RANGR);
>>>>>>> 5418c685

  // Select a number of homes to choose from for each record
  vector<uint32_t> selected_homes;
  vector<KeyMetadata> keys;
  vector<vector<string>> code;

  auto writes = params_.GetUInt32(WRITES);
  auto hot_records = params_.GetUInt32(HOT_RECORDS);
  auto records = params_.GetUInt32(RECORDS);
  auto value_size = params_.GetUInt32(VALUE_SIZE);

  std::vector<uint32_t> remote_regions;
  for(size_t i = 0; i < num_replicas; i++) {
    if(i == local_region_) continue;
    else {
      remote_regions.push_back(i);
    }
  }

  if (pro.is_multi_home) {
    CHECK_GE(num_replicas, 2) << "There must be at least 2 regions for MH txns";
    auto max_num_homes = std::min(params_.GetUInt32(MH_HOMES), num_replicas);
    CHECK_GE(max_num_homes, 2) << "At least 2 regions must be selected for MH txns";
    auto num_homes = std::uniform_int_distribution{2U, max_num_homes}(rg_);
    selected_homes.reserve(num_homes);

    if (params_.GetInt32(NEAREST)) {
      selected_homes.push_back(local_region_);
      num_homes--;
    }
    auto sampled_homes = zipf_sample(rg_, zipf_coef_, distance_ranking_, num_homes);
    selected_homes.insert(selected_homes.end(), sampled_homes.begin(), sampled_homes.end());
  } else if (access_coop) {
    std::uniform_int_distribution<uint32_t> dis(1, 100);
    for (size_t i = 0; i < records; i++) {
      auto is_remote = dis(rg_) <= overlap_ratio;
      if (is_remote) {
        std::uniform_int_distribution<uint32_t> choose_remote(0, distance_ranking_.size() - 1);
        selected_homes.push_back(distance_ranking_[choose_remote(rg_)]);
        pro.is_multi_home = true;
      } else {
        selected_homes.push_back(local_region_);
      }
    }
  } else {
    if (params_.GetInt32(SH_HOME) >= 0) {
      selected_homes.push_back(params_.GetInt32(SH_HOME));
    } else {
      if (params_.GetInt32(NEAREST)) {
        selected_homes.push_back(local_region_);
      } else if(is_overlap_mode) {
        for (size_t i = 0; i < records; i++) {
          std::uniform_int_distribution<uint32_t> dis(1, 100);
          local_access = dis(rg_) > overlap_ratio;
          if (local_access) {
            selected_homes.push_back(local_region_);
          } else {
            std::uniform_int_distribution<uint32_t> common_dis(0, num_replicas - 1);
            selected_homes.push_back(common_dis(rg_));
          }
        }
      } else if(is_remote_ratio_mode) {
        std::uniform_int_distribution<uint32_t> dis(0, 1000);
        for(size_t i = 0; i < records; i++) {
          auto is_remote = dis(rg_) < remote_ratio;
          if(is_remote) {
            selected_homes.push_back(SampleOnce(rg_, remote_regions));
          } else {
            selected_homes.push_back(local_region_);
          }
        }
      } else if(is_migration_mode) {
        if(migration_range < 0) {
          for(size_t i = 0; i < records; i++) {
            selected_homes.push_back(local_region_);
          }
        } else {
          std::uniform_int_distribution<uint32_t> dis(1, 100 + migration_range);
          for(size_t i = 0; i < records; i++) {
            auto select_remote = dis(rg_) > 100;
            if(select_remote) {
              selected_homes.push_back(SampleOnce(rg_, remote_regions));
            } else {
              selected_homes.push_back(local_region_);
            }
          }
        }
      } else {
        std::uniform_int_distribution<uint32_t> dis(0, num_replicas - 1);
        selected_homes.push_back(dis(rg_));
      }
    }
  }

<<<<<<< HEAD
  vector<KeyMetadata> keys;
  vector<vector<string>> code;
=======
  auto first_home = selected_homes[0];
  for(size_t i = 1; i < selected_homes.size(); i++) {
    if(selected_homes[i] != first_home) {
      pro.is_multi_home = true;
      break;
    }
  }
>>>>>>> 5418c685

  CHECK_LE(writes, records) << "Number of writes cannot exceed number of records in a transaction!";
  CHECK_LE(hot_records, records) << "Number of hot records cannot exceed number of records in a transaction!";

  std::vector<bool> is_hot(hot_records, true);
  is_hot.resize(records);
  std::shuffle(is_hot.begin(), is_hot.end(), rg_);

  for (size_t i = 0; i < records; i++) {
    auto partition = selected_partitions[i % selected_partitions.size()];
    auto home = selected_homes[i / ((records + 1) / selected_homes.size())];
    if(is_remote_ratio_mode || is_migration_mode) {
      home = selected_homes[i];
    }
    for (;;) {
      Key key;
      if (access_coop) {
        key = partition_to_key_lists_[partition][home].GetRamdomKey(rg_);
      } else if (is_overlap_mode && local_access) {
        key = partition_to_key_lists_[partition][home].GetLocalKey(rg_, overlap_ratio);
      } else if (is_overlap_mode && !local_access) {
        key = partition_to_key_lists_[partition][home].GetCommonKey(rg_, overlap_ratio);
      } else if (is_remote_ratio_mode) {
        key = partition_to_key_lists_[partition][home].GetLocalKey(rg_, 0);
      } else if (is_migration_mode) {
        if (home == local_region_) {
          key = partition_to_key_lists_[partition][home].GetLocalKey(rg_, 0);
        } else {
          key = partition_to_key_lists_[partition][home].GetLocalKey(rg_, 100 - migration_range);
        }
      } else if (is_hot[i]) {
        key = partition_to_key_lists_[partition][home].GetRandomHotKey(rg_);
      } else {
        key = partition_to_key_lists_[partition][home].GetRandomColdKey(rg_);
      }

      auto ins = pro.records.try_emplace(key, TransactionProfile::Record());
      if (ins.second) {
        auto& record = ins.first->second;
        record.is_hot = is_hot[i];
        // Decide whether this is a read or a write record
        if (i < writes) {
          code.push_back({"SET", key, rnd_str_(value_size)});
          keys.emplace_back(key, KeyType::WRITE);
          record.is_write = true;
        } else {
          code.push_back({"GET", key});
          keys.emplace_back(key, KeyType::READ);
          record.is_write = false;
        }
        record.home = home;
        record.partition = partition;
        break;
      }
    }
  }

  // Construct a new transaction
  auto txn = MakeTransaction(keys, code);
  txn->mutable_internal()->set_id(client_txn_id_counter_);

  client_txn_id_counter_++;

  return {txn, pro};
}

}  // namespace slog<|MERGE_RESOLUTION|>--- conflicted
+++ resolved
@@ -57,10 +57,8 @@
 constexpr char SH_HOME[] = "sh_home";
 // Overlap ratio for special case, defined as percentile of common area access
 constexpr char OVERLAP[] = "overlap_ratio";
-<<<<<<< HEAD
 // Access pattern cooperate with data placement
 constexpr char ACCESS_COOP[] = "access_coop";
-=======
 // Remote key access possibility in x / 1000
 constexpr char REMOTE_RATIO[] = "remote_ratio";
 // Migration range, maybe be only suitable for two-node experiment
@@ -72,16 +70,11 @@
   size_t i = std::uniform_int_distribution<size_t>(0, source.size() - 1)(g);
   return source[i];
 }
->>>>>>> 5418c685
 
 const RawParamMap DEFAULT_PARAMS = {{MH_PCT, "0"},   {MH_HOMES, "2"},    {MH_ZIPF, "0"},  {MP_PCT, "0"},
                                     {MP_PARTS, "2"}, {HOT, "0"},         {RECORDS, "10"}, {HOT_RECORDS, "0"},
                                     {WRITES, "10"},  {VALUE_SIZE, "50"}, {NEAREST, "1"},  {SP_PARTITION, "-1"},
-<<<<<<< HEAD
-                                    {SH_HOME, "-1"}, {OVERLAP, "-1"}, {ACCESS_COOP, "true"}};
-=======
-                                    {SH_HOME, "-1"}, {OVERLAP, "-1"},    {REMOTE_RATIO, "-1"}, {MIGRATION_RANGR, "0"}};
->>>>>>> 5418c685
+                                    {SH_HOME, "-1"}, {OVERLAP, "-1"}, {ACCESS_COOP, "true"}, {REMOTE_RATIO, "-1"}, {MIGRATION_RANGR, "0"}};
 
 }  // namespace
 
@@ -208,18 +201,11 @@
   bool local_access = true;
   auto overlap_ratio = params_.GetInt32(OVERLAP);
 
-<<<<<<< HEAD
-  auto writes = params_.GetUInt32(WRITES);
-  auto hot_records = params_.GetUInt32(HOT_RECORDS);
-  auto records = params_.GetUInt32(RECORDS);
-  auto value_size = params_.GetUInt32(VALUE_SIZE);
-=======
   bool is_remote_ratio_mode = params_.GetInt32(REMOTE_RATIO) >= 0;
   auto remote_ratio = params_.GetInt32(REMOTE_RATIO);
 
   bool is_migration_mode = params_.GetInt32(MIGRATION_RANGR) != 0;
   auto migration_range = params_.GetInt32(MIGRATION_RANGR);
->>>>>>> 5418c685
 
   // Select a number of homes to choose from for each record
   vector<uint32_t> selected_homes;
@@ -314,10 +300,8 @@
     }
   }
 
-<<<<<<< HEAD
   vector<KeyMetadata> keys;
   vector<vector<string>> code;
-=======
   auto first_home = selected_homes[0];
   for(size_t i = 1; i < selected_homes.size(); i++) {
     if(selected_homes[i] != first_home) {
@@ -325,7 +309,6 @@
       break;
     }
   }
->>>>>>> 5418c685
 
   CHECK_LE(writes, records) << "Number of writes cannot exceed number of records in a transaction!";
   CHECK_LE(hot_records, records) << "Number of hot records cannot exceed number of records in a transaction!";
